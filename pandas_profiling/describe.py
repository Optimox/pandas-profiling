# -*- coding: utf-8 -*-
"""Compute statistical description of datasets"""
import multiprocessing
import itertools
from functools import partial
import numpy as np
import pandas as pd
import matplotlib

from pkg_resources import resource_filename
import pandas_profiling.formatters as formatters
import pandas_profiling.base as base
import pandas_profiling.correlation as correlation
from pandas_profiling.plot import histogram, mini_histogram

def describe_numeric_1d(series, config, **kwargs):
    """Compute summary statistics of a numerical (`TYPE_NUM`) variable (a Series).

    Also create histograms (mini an full) of its distribution.

    Parameters
    ----------
    series : Series
        The variable to describe.

    Returns
    -------
    Series
        The description of the variable as a Series with index being stats keys.
    """
    # Format a number as a percentage. For example 0.25 will be turned to 25%.
    _percentile_format = "{:.0%}"

    stats = {}

    stats['type'] = base.TYPE_NUM
    stats['mean'] = series.mean()
    stats['std'] = series.std()
    stats['variance'] = series.var()
    stats['min'] = series.min()
    stats['max'] = series.max()
    stats['range'] = stats['max'] - stats['min']
    # To avoid to compute it several times
    _series_no_na = series.dropna()
    for percentile in np.array([0.05, 0.25, 0.5, 0.75, 0.95]):
        # The dropna() is a workaround for https://github.com/pydata/pandas/issues/13098
        stats[_percentile_format.format(percentile)] = _series_no_na.quantile(percentile)
    stats['iqr'] = stats['75%'] - stats['25%']
    stats['kurtosis'] = series.kurt()
    stats['skewness'] = series.skew()
    stats['sum'] = series.sum()
    stats['mad'] = series.mad()
    stats['cv'] = stats['std'] / stats['mean'] if stats['mean'] else np.NaN
    stats['n_zeros'] = (len(series) - np.count_nonzero(series))
    stats['p_zeros'] = stats['n_zeros'] / len(series)
    # Histograms
    stats['histogram'] = histogram(series, **kwargs)
    stats['mini_histogram'] = mini_histogram(series, **kwargs)

    return pd.Series(stats, name=series.name)

<<<<<<< HEAD
def describe_date_1d(series, **kwargs):
=======
def describe_date_1d(series, config):
>>>>>>> adda78de
    """Compute summary statistics of a date (`TYPE_DATE`) variable (a Series).

    Also create histograms (mini an full) of its distribution.

    Parameters
    ----------
    series : Series
        The variable to describe.

    Returns
    -------
    Series
        The description of the variable as a Series with index being stats keys.
    """
    stats = {}

    stats['min'] = series.min()
    stats['max'] = series.max()
    stats['range'] = stats['max'] - stats['min']
    stats['histogram'] = histogram(series, **kwargs)
    stats['mini_histogram'] = mini_histogram(series, **kwargs)
    stats['type'] = base.TYPE_DATE

    return pd.Series(stats, name=series.name)

<<<<<<< HEAD
def describe_categorical_1d(series, **kwargs):
=======
def describe_categorical_1d(series, config, **kwargs):
>>>>>>> adda78de
    """Compute summary statistics of a categorical (`TYPE_CAT`) variable (a Series).

    Parameters
    ----------
    series : Series
        The variable to describe.

    Returns
    -------
    Series
        The description of the variable as a Series with index being stats keys.
    """
    # Only run if at least 1 non-missing value
    value_counts, distinct_count = base.get_groupby_statistic(series)

    stats = {}

    if base.get_vartype(series) == base.TYPE_CAT:
        if config['checks']['check_composition']:
            contains = {
                'chars': series.str.contains(r'[a-zA-Z]', case=False, regex=True).any(),
                'digits': series.str.contains(r'[0-9]', case=False, regex=True).any(),
                'spaces': series.str.contains(r'\s', case=False, regex=True).any(),
                'non-words': series.str.contains(r'\W', case=False, regex=True).any(),
            }
            stats['composition'] = contains
            stats['max_length'] = series.str.len().max()
            stats['mean_length'] = series.str.len().mean()
            stats['min_length'] = series.str.len().min()

        stats['top'] = value_counts.index[0]
        stats['freq'] = value_counts.iloc[0]
        stats['type'] = base.TYPE_CAT

    return pd.Series(stats, name=series.name)

<<<<<<< HEAD
def describe_boolean_1d(series, **kwargs):
=======
def describe_boolean_1d(series, config):
>>>>>>> adda78de
    """Compute summary statistics of a boolean (`TYPE_BOOL`) variable (a Series).

    Parameters
    ----------
    series : Series
        The variable to describe.

    Returns
    -------
    Series
        The description of the variable as a Series with index being stats keys.
    """
    value_counts, distinct_count = base.get_groupby_statistic(series)

    stats = {}

    stats['top'] = value_counts.index[0]
    stats['freq'] = value_counts.iloc[0]
    stats['mean'] = series.mean()
    stats['type'] = base.TYPE_BOOL

    return pd.Series(stats, name=series.name)

<<<<<<< HEAD
def describe_constant_1d(series, **kwargs):
=======
def describe_constant_1d(series, config):
>>>>>>> adda78de
    """Compute summary statistics of a constant (`S_TYPE_CONST`) variable (a Series).

    Parameters
    ----------
    series : Series
        The variable to describe.

    Returns
    -------
    Series
        The description of the variable as a Series with index being stats keys.
    """
    return pd.Series([base.S_TYPE_CONST], index=['type'], name=series.name)

<<<<<<< HEAD
def describe_unique_1d(series, **kwargs):
=======
def describe_unique_1d(series, config):
>>>>>>> adda78de
    """Compute summary statistics of a unique (`S_TYPE_UNIQUE`) variable (a Series).

    Parameters
    ----------
    series : Series
        The variable to describe.

    Returns
    -------
    Series
        The description of the variable as a Series with index being stats keys.
    """
    return pd.Series([base.S_TYPE_UNIQUE], index=['type'], name=series.name)

def describe_supported(series, config, **kwargs):
    """Compute summary statistics of a supported variable (a Series).

    Parameters
    ----------
    series : Series
        The variable to describe.

    Returns
    -------
    Series
        The description of the variable as a Series with index being stats keys.
    """
    length = len(series)  # number of observations in the Series

    value_counts, distinct_count = base.get_groupby_statistic(series)

    stats = {}

    stats['count'] = series.count()  # number of non-NaN observations in the Series
    stats['distinct_count'] = distinct_count
    stats['p_missing'] = 1 - stats['count'] / length
    stats['n_missing'] = length - stats['count']
    stats['n_infinite'] = stats['count'] - series.count()  # number of infinte observations in the Series
    stats['p_infinite'] = stats['n_infinite'] / length
    stats['is_unique'] = distinct_count == length
    stats['mode'] = series.mode().iloc[0] if stats['count'] > distinct_count > 1 else series[0]
    stats['p_unique'] = distinct_count / length

    try:
        # pandas 0.17 onwards
        stats['memorysize'] = series.memory_usage()
    except:
        stats['memorysize'] = 0

    return pd.Series(stats, name=series.name)

def describe_unsupported(series, config, **kwargs):
    """Compute summary statistics of a unsupported (`S_TYPE_UNSUPPORTED`) variable (a Series).

    Parameters
    ----------
    series : Series
        The variable to describe.

    Returns
    -------
    Series
        The description of the variable as a Series with index being stats keys.
    """
    length = len(series)  # number of observations in the Series

    stats = {}

    stats['count'] = series.count()
    stats['p_missing'] = 1 - stats['count'] / length
    stats['n_missing'] = length - stats['count']
    stats['n_infinite'] = stats['count'] - series.count()  # number of infinte observations in the Series
    stats['p_infinite'] = stats['n_infinite'] / length
    stats['type'] = base.S_TYPE_UNSUPPORTED

    try:
        # pandas 0.17 onwards
        stats['memorysize'] = series.memory_usage()
    except:
        stats['memorysize'] = 0

    return pd.Series(stats, name=series.name)

def describe_1d(data, config, **kwargs):
    """Compute summary statistics of a variable (a Series).

    The description is different according to the type of the variable.
    However a set of common stats is also computed.

    Parameters
    ----------
    series : Series
        The variable to describe.

    Returns
    -------
    Series
        The description of the variable as a Series with index being stats keys.
    """

    # Replace infinite values with NaNs to avoid issues with
    # histograms later.
    data.replace(to_replace=[np.inf, np.NINF, np.PINF], value=np.nan, inplace=True)

    result = pd.Series({}, name=data.name)

    vartype = base.get_vartype(data)

    if vartype == base.S_TYPE_UNSUPPORTED:
        result = result.append(describe_unsupported(data, config))
    else:
        result = result.append(describe_supported(data, config))

        if vartype == base.S_TYPE_CONST:
<<<<<<< HEAD
            result = result.append(describe_constant_1d(data, **kwargs))
=======
            result = result.append(describe_constant_1d(data, config))
>>>>>>> adda78de
        elif vartype == base.TYPE_BOOL:
            result = result.append(describe_boolean_1d(data, config, **kwargs))
        elif vartype == base.TYPE_NUM:
            result = result.append(describe_numeric_1d(data, config, **kwargs))
        elif vartype == base.TYPE_DATE:
            result = result.append(describe_date_1d(data, config, **kwargs))
        elif vartype == base.S_TYPE_UNIQUE:
            result = result.append(describe_unique_1d(data, config, **kwargs))
        else:
            # TYPE_CAT
<<<<<<< HEAD
            result = result.append(describe_categorical_1d(data, **kwargs))

    return result

def describe_table(df, variable_stats):
    table_stats = {}
    table_stats['n'] = len(df)
    table_stats['nvar'] = len(df.columns)
    table_stats['n_cells_missing'] = variable_stats.loc['n_missing'].sum()
    table_stats['p_cells_missing'] = table_stats['n_cells_missing'] / (table_stats['n'] * table_stats['nvar'])

    supported_columns = variable_stats.transpose()[
        variable_stats.transpose().type != base.S_TYPE_UNSUPPORTED].index.tolist()
    table_stats['n_duplicates'] = sum(df.duplicated(subset=supported_columns)) if len(supported_columns) > 0 else 0
    table_stats['p_duplicates'] = (table_stats['n_duplicates'] / len(df)) if (
            len(supported_columns) > 0 and len(df) > 0) else 0

    memsize = df.memory_usage(index=True).sum()
    table_stats['memsize'] = formatters.fmt_bytesize(memsize)
    table_stats['recordsize'] = formatters.fmt_bytesize(memsize / table_stats['n'])

    table_stats.update(
        {k: 0 for k in ("NUM", "DATE", "CONST", "CAT", "UNIQUE", "CORR", "RECODED", "BOOL", "UNSUPPORTED")})
    table_stats.update(dict(variable_stats.loc['type'].value_counts()))
    table_stats['REJECTED'] = table_stats['CONST'] + table_stats['CORR'] + table_stats['RECODED']

    return table_stats

def describe_correlations(df, ldesc, check_cramers, check_recoded, correlation_threshold):
    corrMatrixPear = correlation.pearson_corr(df)
    corrThresPear = correlation.overthreshold_corr(corrMatrixPear, "CORR",
                                                   lambda corr: corr > correlation_threshold)

    corrMatrixSpear = correlation.spearman_cor(df)

    corrMatrixCramers = correlation.cramers_corr(df) if check_cramers else None
    corrThresCramers = correlation.overthreshold_corr(corrMatrixCramers, "CORR",
                                                      lambda
                                                          corr: corr > correlation_threshold) if check_cramers else {}

    corrMatrixRecoded = correlation.recoded_corr(df) if check_recoded else None
    corrThresRecoded = correlation.overthreshold_corr(corrMatrixRecoded, "RECODED",
                                                      lambda corr: corr) if check_recoded else {}

    ldesc.update(corrThresPear)
    ldesc.update(corrThresCramers)
    ldesc.update(corrThresRecoded)
    correlation_stats = {
        'pearson': corrMatrixPear,
        'spearman': corrMatrixSpear,
        'cramers': corrMatrixCramers,
        'recoded': corrMatrixRecoded
    }
    return correlation_stats, ldesc

def multiprocess_func(x, **kwargs):
    return x[0], describe_1d(x[1], **kwargs)

def describe(df, check_correlation=True, correlation_threshold=0.9, correlation_overrides=None, check_recoded=False, check_cramers=False, pool_size=multiprocessing.cpu_count(), **kwargs):
=======
            result = result.append(describe_categorical_1d(data, config, **kwargs))

    return result

def multiprocess_func(config, x, **kwargs):
    return x[0], describe_1d(x[1], config, **kwargs)

def describe(df, bins=10, check_correlation=True, correlation_threshold=0.9, correlation_overrides=None, check_recoded=False, check_composition=False, pool_size=multiprocessing.cpu_count(), **kwargs):
>>>>>>> adda78de
    """Generates a dict containing summary statistics for a given dataset stored as a pandas `DataFrame`.

    Used has is it will output its content as an HTML report in a Jupyter notebook.

    Parameters
    ----------
    df : DataFrame
        Data to be analyzed
    bins : int
        Number of bins in histogram.
        The default is 10.
    check_correlation : boolean
        Whether or not to check correlation.
        It's `True` by default.
    correlation_threshold: float
        Threshold to determine if the variable pair is correlated.
        The default is 0.9.
    correlation_overrides : list
        Variable names not to be rejected because they are correlated.
        There is no variable in the list (`None`) by default.
    check_recoded : boolean
        Whether or not to check recoded correlation (memory heavy feature).
        Since it's an expensive computation it can be activated for small datasets.
        `check_correlation` must be true to disable this check.
        It's `False` by default.
<<<<<<< HEAD
    check_cramers : boolean
        Whether or not to check cramers correlation (memory heavy feature).
        Since it's an expensive computation it can be activated for small datasets.
        `check_correlation` must be true to disable this check.
=======
    check_recoded : boolean
        Whether or not to check the composition of a categorical variable (processor heavy feature).
        Since it's an expensive computation it can be activated for small datasets.
>>>>>>> adda78de
        It's `False` by default.
    pool_size : int
        Number of workers in thread pool
        The default is equal to the number of CPU.

    Returns
    -------
    dict
        Containing the following keys:
            * table: general statistics on the dataset
            * variables: summary statistics for each variable
            * freq: frequency table

    Notes:
    ------
        * The section dedicated to check the correlation should be externalized
    """

    if not isinstance(df, pd.DataFrame):
        raise TypeError("df must be of type pandas.DataFrame")
    if df.empty:
        raise ValueError("df can not be empty")

    try:
        # reset matplotlib style before use
        # Fails in matplotlib 1.4.x so plot might look bad
        matplotlib.style.use("default")
    except:
        pass

    config = {
        'checks': {
            'check_composition': check_composition
        }
    }

    matplotlib.style.use(resource_filename(__name__, "pandas_profiling.mplstyle"))
    
    # Clearing the cache before computing stats
    base.clear_cache()

    if not pd.Index(np.arange(0, len(df))).equals(df.index):
        # Treat index as any other column
        df = df.reset_index()

    # Describe all variables in a univariate way
    pool = multiprocessing.Pool(pool_size)
    local_multiprocess_func = partial(multiprocess_func, config, **kwargs)
    ldesc = {col: s for col, s in pool.map(local_multiprocess_func, df.iteritems())}
    pool.close()

    if check_correlation:
        correlation_stats, ldesc = describe_correlations(df, ldesc, check_cramers, check_recoded, correlation_threshold)
    else:
        correlation_stats = None

    # Convert ldesc to a DataFrame
    names = []
    ldesc_indexes = sorted([x.index for x in ldesc.values()], key=len)
    for idxnames in ldesc_indexes:
        for name in idxnames:
            if name not in names:
                names.append(name)
    variable_stats = pd.concat(ldesc, join_axes=pd.Index([names]), axis=1)
    variable_stats.columns.names = df.columns.names

    # General statistics
    table_stats = describe_table(df, variable_stats)

    return {
        'table': table_stats,
        'variables': variable_stats.T,
        'freq': {k: (base.get_groupby_statistic(df[k])[0] if variable_stats[k].type != base.S_TYPE_UNSUPPORTED else None) for k in df.columns},
        'correlations': correlation_stats
    }<|MERGE_RESOLUTION|>--- conflicted
+++ resolved
@@ -59,11 +59,7 @@
 
     return pd.Series(stats, name=series.name)
 
-<<<<<<< HEAD
-def describe_date_1d(series, **kwargs):
-=======
-def describe_date_1d(series, config):
->>>>>>> adda78de
+def describe_date_1d(series, config, **kwargs):
     """Compute summary statistics of a date (`TYPE_DATE`) variable (a Series).
 
     Also create histograms (mini an full) of its distribution.
@@ -89,11 +85,7 @@
 
     return pd.Series(stats, name=series.name)
 
-<<<<<<< HEAD
-def describe_categorical_1d(series, **kwargs):
-=======
 def describe_categorical_1d(series, config, **kwargs):
->>>>>>> adda78de
     """Compute summary statistics of a categorical (`TYPE_CAT`) variable (a Series).
 
     Parameters
@@ -130,11 +122,7 @@
 
     return pd.Series(stats, name=series.name)
 
-<<<<<<< HEAD
-def describe_boolean_1d(series, **kwargs):
-=======
-def describe_boolean_1d(series, config):
->>>>>>> adda78de
+def describe_boolean_1d(series, config, **kwargs):
     """Compute summary statistics of a boolean (`TYPE_BOOL`) variable (a Series).
 
     Parameters
@@ -158,11 +146,7 @@
 
     return pd.Series(stats, name=series.name)
 
-<<<<<<< HEAD
-def describe_constant_1d(series, **kwargs):
-=======
-def describe_constant_1d(series, config):
->>>>>>> adda78de
+def describe_constant_1d(series, config, **kwargs):
     """Compute summary statistics of a constant (`S_TYPE_CONST`) variable (a Series).
 
     Parameters
@@ -177,11 +161,7 @@
     """
     return pd.Series([base.S_TYPE_CONST], index=['type'], name=series.name)
 
-<<<<<<< HEAD
-def describe_unique_1d(series, **kwargs):
-=======
-def describe_unique_1d(series, config):
->>>>>>> adda78de
+def describe_unique_1d(series, config, **kwargs):
     """Compute summary statistics of a unique (`S_TYPE_UNIQUE`) variable (a Series).
 
     Parameters
@@ -296,11 +276,7 @@
         result = result.append(describe_supported(data, config))
 
         if vartype == base.S_TYPE_CONST:
-<<<<<<< HEAD
-            result = result.append(describe_constant_1d(data, **kwargs))
-=======
-            result = result.append(describe_constant_1d(data, config))
->>>>>>> adda78de
+            result = result.append(describe_constant_1d(data, config, **kwargs))
         elif vartype == base.TYPE_BOOL:
             result = result.append(describe_boolean_1d(data, config, **kwargs))
         elif vartype == base.TYPE_NUM:
@@ -311,8 +287,7 @@
             result = result.append(describe_unique_1d(data, config, **kwargs))
         else:
             # TYPE_CAT
-<<<<<<< HEAD
-            result = result.append(describe_categorical_1d(data, **kwargs))
+            result = result.append(describe_categorical_1d(data, config, **kwargs))
 
     return result
 
@@ -367,20 +342,10 @@
     }
     return correlation_stats, ldesc
 
-def multiprocess_func(x, **kwargs):
-    return x[0], describe_1d(x[1], **kwargs)
-
-def describe(df, check_correlation=True, correlation_threshold=0.9, correlation_overrides=None, check_recoded=False, check_cramers=False, pool_size=multiprocessing.cpu_count(), **kwargs):
-=======
-            result = result.append(describe_categorical_1d(data, config, **kwargs))
-
-    return result
-
 def multiprocess_func(config, x, **kwargs):
     return x[0], describe_1d(x[1], config, **kwargs)
 
-def describe(df, bins=10, check_correlation=True, correlation_threshold=0.9, correlation_overrides=None, check_recoded=False, check_composition=False, pool_size=multiprocessing.cpu_count(), **kwargs):
->>>>>>> adda78de
+def describe(df, check_correlation=True, correlation_threshold=0.9, correlation_overrides=None, check_recoded=False, check_cramers=False, check_composition=False, pool_size=multiprocessing.cpu_count(), **kwargs):
     """Generates a dict containing summary statistics for a given dataset stored as a pandas `DataFrame`.
 
     Used has is it will output its content as an HTML report in a Jupyter notebook.
@@ -406,16 +371,13 @@
         Since it's an expensive computation it can be activated for small datasets.
         `check_correlation` must be true to disable this check.
         It's `False` by default.
-<<<<<<< HEAD
     check_cramers : boolean
         Whether or not to check cramers correlation (memory heavy feature).
         Since it's an expensive computation it can be activated for small datasets.
         `check_correlation` must be true to disable this check.
-=======
-    check_recoded : boolean
+    check_composition : boolean
         Whether or not to check the composition of a categorical variable (processor heavy feature).
         Since it's an expensive computation it can be activated for small datasets.
->>>>>>> adda78de
         It's `False` by default.
     pool_size : int
         Number of workers in thread pool
